import { z } from 'zod';

<<<<<<< HEAD
import { Agent } from '../agent';
import { MastraEngine } from '../engine';
import { LLM } from '../llm';
import { ModelConfig } from '../llm/types';
import { MastraMemory } from '../memory';
import { SyncAction } from '../sync';
import { MastraVector } from '../vector';

export interface IExecutionContext<TPayload, TContext> {
  context: TPayload & { machineContext?: TContext };
  runId?: string;
  engine?: MastraEngine;
  agents?: Record<string, Agent>;
  vectors?: Record<string, MastraVector>;
  memory?: MastraMemory;
  syncs?: Record<string, SyncAction<any, any, any, any>>;
  llm?: (model: ModelConfig) => LLM;
=======
import { Mastra } from '../mastra';
import { WorkflowContext } from '../workflows';

export interface IExecutionContext<
  TSchemaIn extends z.ZodSchema | undefined = undefined,
  TContext extends WorkflowContext = WorkflowContext,
> {
  context: TSchemaIn extends z.ZodSchema
    ? z.infer<TSchemaIn> & { machineContext?: TContext }
    : { machineContext?: TContext };
  runId?: string;
  mastra?: Mastra;
>>>>>>> b818621c
}

export interface IAction<
  TId extends string,
  TSchemaIn extends z.ZodSchema | undefined,
  TSchemaOut extends z.ZodSchema | undefined,
  TContext extends IExecutionContext<TSchemaIn>,
> {
  id: TId;
  description?: string;
  inputSchema?: TSchemaIn;
  outputSchema?: TSchemaOut;
  mastra?: Mastra;
  payload?: TSchemaIn extends z.ZodSchema ? Partial<z.infer<TSchemaIn>> : unknown;
  execute: (context: TContext) => Promise<TSchemaOut extends z.ZodSchema ? z.infer<TSchemaOut> : unknown>;
  [key: string]: any;
}<|MERGE_RESOLUTION|>--- conflicted
+++ resolved
@@ -1,27 +1,26 @@
 import { z } from 'zod';
 
-<<<<<<< HEAD
 import { Agent } from '../agent';
 import { MastraEngine } from '../engine';
 import { LLM } from '../llm';
 import { ModelConfig } from '../llm/types';
+import { Logger } from '../logger';
 import { MastraMemory } from '../memory';
 import { SyncAction } from '../sync';
+import { Telemetry } from '../telemetry';
 import { MastraVector } from '../vector';
+import { WorkflowContext } from '../workflows';
 
-export interface IExecutionContext<TPayload, TContext> {
-  context: TPayload & { machineContext?: TContext };
-  runId?: string;
+export type MastraPrimitives = {
+  logger?: Logger;
+  telemetry?: Telemetry;
   engine?: MastraEngine;
   agents?: Record<string, Agent>;
   vectors?: Record<string, MastraVector>;
   memory?: MastraMemory;
   syncs?: Record<string, SyncAction<any, any, any, any>>;
   llm?: (model: ModelConfig) => LLM;
-=======
-import { Mastra } from '../mastra';
-import { WorkflowContext } from '../workflows';
-
+};
 export interface IExecutionContext<
   TSchemaIn extends z.ZodSchema | undefined = undefined,
   TContext extends WorkflowContext = WorkflowContext,
@@ -30,10 +29,8 @@
     ? z.infer<TSchemaIn> & { machineContext?: TContext }
     : { machineContext?: TContext };
   runId?: string;
-  mastra?: Mastra;
->>>>>>> b818621c
+  mastra?: MastraPrimitives;
 }
-
 export interface IAction<
   TId extends string,
   TSchemaIn extends z.ZodSchema | undefined,
@@ -44,7 +41,7 @@
   description?: string;
   inputSchema?: TSchemaIn;
   outputSchema?: TSchemaOut;
-  mastra?: Mastra;
+  mastra?: MastraPrimitives;
   payload?: TSchemaIn extends z.ZodSchema ? Partial<z.infer<TSchemaIn>> : unknown;
   execute: (context: TContext) => Promise<TSchemaOut extends z.ZodSchema ? z.infer<TSchemaOut> : unknown>;
   [key: string]: any;
