--- conflicted
+++ resolved
@@ -17,11 +17,7 @@
 import { GenerateReturn, ModelConfig } from '../llm/types';
 import { LogLevel, RegisteredLogger } from '../logger';
 import { MastraMemory, ThreadType } from '../memory';
-<<<<<<< HEAD
-import { Run } from '../run/types';
 import { SyncAction } from '../sync';
-=======
->>>>>>> b818621c
 import { InstrumentClass } from '../telemetry';
 import { CoreTool, ToolAction } from '../tools/types';
 
@@ -404,7 +400,7 @@
       ...converted,
     };
 
-    this.log(LogLevel.DEBUG, `Converted tools for Agent ${this.name}`, runId);
+    this.log(LogLevel.DEBUG, `Converted tools for Agent ${this.name}`, { runId });
 
     const toolsFromToolsets = Object.values(toolsets || {});
 
@@ -457,7 +453,7 @@
   }) {
     let coreMessages: CoreMessage[] = [];
     let threadIdToUse = threadId;
-    this.log(LogLevel.INFO, `Saving user messages in memory for agent ${this.name}`, runId);
+    this.log(LogLevel.INFO, `Saving user messages in memory for agent ${this.name}`, { runId });
     const saveMessageResponse = await this.saveMemory({
       threadId,
       resourceid,
@@ -486,7 +482,7 @@
   }) {
     return {
       before: async () => {
-        this.log(LogLevel.INFO, `Starting generation for agent ${this.name}`, runId);
+        this.log(LogLevel.INFO, `Starting generation for agent ${this.name}`, { runId });
 
         const systemMessage: CoreMessage = {
           role: 'system',
@@ -536,7 +532,7 @@
       after: async ({ result, threadId }: { result: Record<string, any>; threadId: string }) => {
         if (this.memory && resourceid) {
           try {
-            this.log(LogLevel.INFO, `Saving assistant message in memory for agent ${this.name}`, runId);
+            this.log(LogLevel.INFO, `Saving assistant message in memory for agent ${this.name}`, { runId });
             await this.saveResponse({
               result,
               threadId,
