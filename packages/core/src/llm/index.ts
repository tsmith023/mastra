import { createAmazonBedrock } from '@ai-sdk/amazon-bedrock';
import { createAnthropic } from '@ai-sdk/anthropic';
import { createAzure } from '@ai-sdk/azure';
import { createCohere } from '@ai-sdk/cohere';
import { createGoogleGenerativeAI } from '@ai-sdk/google';
import { createMistral } from '@ai-sdk/mistral';
import { createOpenAI } from '@ai-sdk/openai';
import { createXai } from '@ai-sdk/xai';
import {
  CoreMessage,
  CoreTool as CT,
  embed,
  embedMany,
  EmbeddingModel,
  generateObject,
  generateText,
  LanguageModelV1,
  streamObject,
  streamText,
  tool,
} from 'ai';
import { createAnthropicVertex } from 'anthropic-vertex-ai';
import { z, ZodSchema } from 'zod';

import { Integration } from '../integration';
<<<<<<< HEAD
import {
  createLogger,
  Logger,
  BaseLogMessage,
  LogLevel,
  RegisteredLogger,
} from '../logger';
import { Run } from '../run/types';
import { Telemetry } from '../telemetry';
import { InstrumentClass } from '../telemetry/telemetry.decorators';
=======
import { createLogger, Logger, BaseLogMessage, LogLevel, RegisteredLogger } from '../logger';
import { Run } from '../run/types';
>>>>>>> 3b714b55
import { AllTools, CoreTool, ToolApi } from '../tools/types';
import { delay } from '../utils';

import {
  CustomModelConfig,
  EmbeddingModelConfig,
  GoogleGenerativeAISettings,
  LLMProvider,
  ModelConfig,
  StructuredOutput,
  StructuredOutputType,
} from './types';

@InstrumentClass({
  prefix: 'llm',
  excludeMethods: ['__setTools', '__setLogger', '__setTelemetry', '#log'],
})
export class LLM<
  TTools,
  TIntegrations extends Integration[] | undefined = undefined,
  TKeys extends keyof AllTools<TTools, TIntegrations> = keyof AllTools<TTools, TIntegrations>,
> {
  #tools: Record<TKeys, ToolApi>;
  #logger: Logger;
  #telemetry?: Telemetry;

  constructor() {
    this.#tools = {} as Record<TKeys, ToolApi>;
    this.#logger = createLogger({ type: 'CONSOLE' });
  }

  /**
   * Internal logging helper that formats and sends logs to the configured logger
   * @param level - Severity level of the log
   * @param message - Main log message
   * @param runId - Optional runId for the log
   */
  #log(level: LogLevel, message: string, runId?: string) {
    if (!this.#logger) return;

    const logMessage: BaseLogMessage = {
      type: RegisteredLogger.LLM,
      message,
      destinationPath: 'LLM',
      runId,
    };

    const logMethod = level.toLowerCase() as keyof Logger<BaseLogMessage>;
    this.#logger[logMethod]?.(logMessage);
  }

  /**
   * Set the concrete tools for the agent
   * @param tools
   */
  __setTools(tools: Record<TKeys, ToolApi>) {
    this.#tools = tools;
    this.#log(LogLevel.DEBUG, `Tools set for LLM`);
  }

  /**
   * Set the logger for the agent
   * @param logger
   */
  __setLogger(logger: Logger) {
    this.#logger = logger;
    this.#log(LogLevel.DEBUG, `Logger updated for LLM `);
  }

  /**
   * Set the telemetry for the agent
   * @param telemetry
   */
  __setTelemetry(telemetry: Telemetry) {
    this.#telemetry = telemetry;
    this.#log(
      LogLevel.DEBUG,
      `Telemetry updated for LLM ${this.#telemetry.tracer}`
    );
  }

  /* 
  get experimental_telemetry config
  */
  get experimental_telemetry() {
    return this.#telemetry
      ? {
          tracer: this.#telemetry.tracer,
          isEnabled: !!this.#telemetry.tracer,
        }
      : undefined;
  }

  getModelType(model: ModelConfig): string {
    if (!('provider' in model)) {
      throw new Error('Model provider is required');
    }
    const providerToType: Record<LLMProvider, string> = {
      OPEN_AI: 'openai',
      ANTHROPIC: 'anthropic',
      GROQ: 'groq',
      PERPLEXITY: 'perplexity',
      FIREWORKS: 'fireworks',
      TOGETHER_AI: 'togetherai',
      LM_STUDIO: 'lmstuido',
      BASETEN: 'baseten',
      GOOGLE: 'google',
      MISTRAL: 'mistral',
      X_GROK: 'grok',
      COHERE: 'cohere',
      AZURE: 'azure',
      AMAZON: 'amazon',
      //
      ANTHROPIC_VERTEX: 'anthropic-vertex',
    };
    const type = providerToType[model.provider as LLMProvider] ?? model.provider;

    this.#log(LogLevel.DEBUG, `Model type resolved to ${type} for provider ${model.provider}`);

    return type;
  }

  createOpenAICompatibleModel({
    baseURL,
    apiKey,
    defaultModelName,
    modelName,
    fetch,
  }: {
    baseURL: string;
    apiKey: string;
    defaultModelName: string;
    modelName?: string;
    fetch?: typeof globalThis.fetch;
  }): LanguageModelV1 {
    this.#log(LogLevel.DEBUG, `Creating OpenAI compatible model with baseURL: ${baseURL}`);
    const client = createOpenAI({
      baseURL,
      apiKey,
      fetch,
    });
    return client(modelName || defaultModelName);
  }

  createModelDef({
    model,
  }: {
    model: {
      type: string;
      name?: string;
      toolChoice?: 'auto' | 'required';
      baseURL?: string;
      fetch?: typeof globalThis.fetch;
      apiKey?: string;
    };
  }): LanguageModelV1 {
    let modelDef: LanguageModelV1;
    if (model.type === 'openai') {
      this.#log(LogLevel.INFO, `Initializing OpenAI model ${model.name || 'gpt-4o-2024-08-06'}`);
      const openai = createOpenAI({
        apiKey: model?.apiKey || process.env.OPENAI_API_KEY,
      });
      modelDef = openai(model.name || 'gpt-4o-2024-08-06', {
        structuredOutputs: true,
      });
    } else if (model.type === 'anthropic') {
<<<<<<< HEAD
      this.#log(
        LogLevel.INFO,
        `Initializing Anthropic model ${model.name || 'claude-3-5-sonnet-20240620'}`
      );
=======
      this.#log(LogLevel.INFO, `Initializing Anthropic model ${model.name || 'claude-3-5-sonnet-20240620'}`);
>>>>>>> 3b714b55
      const anthropic = createAnthropic({
        apiKey: model?.apiKey || process.env.ANTHROPIC_API_KEY,
      });
      modelDef = anthropic(model.name || 'claude-3-5-sonnet-20240620');
    } else if (model.type === 'google') {
      this.#log(LogLevel.INFO, `Initializing Google model ${model.name || 'gemini-1.5-pro-latest'}`);
      const google = createGoogleGenerativeAI({
        baseURL: 'https://generativelanguage.googleapis.com/v1beta',
        apiKey: model?.apiKey || process.env.GOOGLE_GENERATIVE_AI_API_KEY || '',
      });
      modelDef = google(model.name || 'gemini-1.5-pro-latest');
    } else if (model.type === 'groq') {
      this.#log(LogLevel.INFO, `Initializing Groq model ${model.name || 'llama-3.2-90b-text-preview'}`);
      modelDef = this.createOpenAICompatibleModel({
        baseURL: 'https://api.groq.com/openai/v1',
        apiKey: model?.apiKey || process.env.GROQ_API_KEY || '',
        defaultModelName: 'llama-3.2-90b-text-preview',
        modelName: model.name,
      });
    } else if (model.type === 'perplexity') {
<<<<<<< HEAD
      this.#log(
        LogLevel.INFO,
        `Initializing Perplexity model ${model.name || 'llama-3.1-sonar-large-128k-chat'}`
      );
=======
      this.#log(LogLevel.INFO, `Initializing Perplexity model ${model.name || 'llama-3.1-sonar-large-128k-chat'}`);
>>>>>>> 3b714b55
      modelDef = this.createOpenAICompatibleModel({
        baseURL: 'https://api.perplexity.ai/',
        apiKey: model?.apiKey || process.env.PERPLEXITY_API_KEY || '',
        defaultModelName: 'llama-3.1-sonar-large-128k-chat',
        modelName: model.name,
      });
    } else if (model.type === 'fireworks') {
<<<<<<< HEAD
      this.#log(
        LogLevel.INFO,
        `Initializing Fireworks model ${model.name || 'llama-v3p1-70b-instruct'}`
      );
=======
      this.#log(LogLevel.INFO, `Initializing Fireworks model ${model.name || 'llama-v3p1-70b-instruct'}`);
>>>>>>> 3b714b55
      modelDef = this.createOpenAICompatibleModel({
        baseURL: 'https://api.fireworks.ai/inference/v1',
        apiKey: model?.apiKey || process.env.FIREWORKS_API_KEY || '',
        defaultModelName: 'llama-v3p1-70b-instruct',
        modelName: model.name,
      });
    } else if (model.type === 'togetherai') {
      this.#log(LogLevel.INFO, `Initializing TogetherAI model ${model.name || 'google/gemma-2-9b-it'}`);
      modelDef = this.createOpenAICompatibleModel({
        baseURL: 'https://api.together.xyz/v1/',
        apiKey: model?.apiKey || process.env.TOGETHER_AI_API_KEY || '',
        defaultModelName: 'google/gemma-2-9b-it',
        modelName: model.name,
      });
    } else if (model.type === 'lmstudio') {
      this.#log(LogLevel.INFO, `Initializing LMStudio model ${model.name || 'llama-3.2-1b'}`);

      if (!model?.baseURL) {
        const error = `LMStudio model requires a baseURL`;
        this.#logger.error(error);
        throw new Error(error);
      }
      modelDef = this.createOpenAICompatibleModel({
        baseURL: model.baseURL,
        apiKey: 'not-needed',
        defaultModelName: 'llama-3.2-1b',
        modelName: model.name,
      });
    } else if (model.type === 'baseten') {
      this.#log(LogLevel.INFO, `Initializing BaseTen model ${model.name || 'llama-3.1-70b-instruct'}`);
      if (model?.fetch) {
        const error = `Custom fetch is required to use ${model.type}. see https://docs.baseten.co/api-reference/openai for more information`;
        this.#logger.error(error);
        throw new Error(error);
      }
      modelDef = this.createOpenAICompatibleModel({
        baseURL: 'https://bridge.baseten.co/v1/direct',
        apiKey: model?.apiKey || process.env.BASETEN_API_KEY || '',
        defaultModelName: 'llama-3.1-70b-instruct',
        modelName: model.name,
      });
    } else if (model.type === 'mistral') {
      this.#log(LogLevel.INFO, `Initializing Mistral model ${model.name || 'pixtral-large-latest'}`);
      const mistral = createMistral({
        baseURL: 'https://api.mistral.ai/v1',
        apiKey: model?.apiKey || process.env.MISTRAL_API_KEY || '',
      });

      modelDef = mistral(model.name || 'pixtral-large-latest');
    } else if (model.type === 'grok') {
      this.#log(LogLevel.INFO, `Initializing X Grok model ${model.name || 'grok-beta'}`);
      const xAi = createXai({
        baseURL: 'https://api.x.ai/v1',
        apiKey: process.env.XAI_API_KEY ?? '',
      });

      modelDef = xAi(model.name || 'grok-beta');
    } else if (model.type === 'cohere') {
      this.#log(LogLevel.INFO, `Initializing Cohere model ${model.name || 'command-r-plus'}`);
      const cohere = createCohere({
        baseURL: 'https://api.cohere.com/v2',
        apiKey: model?.apiKey || process.env.COHERE_API_KEY || '',
      });

      modelDef = cohere(model.name || 'command-r-plus');
    } else if (model.type === 'azure') {
      this.#log(LogLevel.INFO, `Initializing Azure model ${model.name || 'gpt-35-turbo-instruct'}`);
      const azure = createAzure({
        resourceName: process.env.AZURE_RESOURCE_NAME || '',
        apiKey: model?.apiKey || process.env.AZURE_API_KEY || '',
      });
      modelDef = azure(model.name || 'gpt-35-turbo-instruct');
    } else if (model.type === 'amazon') {
      this.#log(LogLevel.INFO, `Initializing Amazon model ${model.name || 'amazon-titan-tg1-large'}`);
      const amazon = createAmazonBedrock({
        region: process.env.AWS_REGION || '',
        accessKeyId: process.env.AWS_ACCESS_KEY_ID || '',
        secretAccessKey: process.env.AWS_SECRET_ACCESS_KEY || '',
        sessionToken: process.env.AWS_SESSION_TOKEN || '',
      });
      modelDef = amazon(model.name || 'amazon-titan-tg1-large');
    } else if (model.type === 'anthropic-vertex') {
<<<<<<< HEAD
      this.#log(
        LogLevel.INFO,
        `Initializing Anthropic Vertex model ${model.name || 'claude-3-5-sonnet@20240620'}`
      );
=======
      this.#log(LogLevel.INFO, `Initializing Anthropic Vertex model ${model.name || 'claude-3-5-sonnet@20240620'}`);
>>>>>>> 3b714b55
      const anthropicVertex = createAnthropicVertex({
        region: process.env.GOOGLE_VERTEX_REGION,
        projectId: process.env.GOOGLE_VERTEX_PROJECT_ID,
        apiKey: process.env.ANTHROPIC_API_KEY ?? '',
      });
      modelDef = anthropicVertex(model.name || 'claude-3-5-sonnet@20240620');
    } else {
      const error = `Invalid model type: ${model.type}`;
      this.#logger.error(error);
      throw new Error(error);
    }

    return modelDef;
  }

  async createEmbedding({
    model,
    value,
    maxRetries,
  }: {
    model: EmbeddingModelConfig;
    value: string[] | string;
    maxRetries: number;
  }) {
    let embeddingModel: EmbeddingModel<string>;

    if (model.provider === 'OPEN_AI') {
      const openai = createOpenAI({
        apiKey: process.env.OPENAI_API_KEY,
      });
      embeddingModel = openai.embedding(model.name);
    } else if (model.provider === 'COHERE') {
      const cohere = createCohere({
        apiKey: process.env.COHERE_API_KEY,
      });
      embeddingModel = cohere.embedding(model.name);
    } else {
      throw new Error(`Invalid embedding model`);
    }

    if (value instanceof Array) {
      return await embedMany({
        model: embeddingModel,
        values: value,
        maxRetries,
      });
    }

    return await embed({
      model: embeddingModel,
      value,
      maxRetries,
    });
  }

  async getParams({
    tools,
    resultTool,
    model,
  }: {
    tools: Record<string, CoreTool>;
    resultTool?: { description: string; parameters: ZodSchema };
    model:
      | ({
          type: string;
          name?: string;
          toolChoice?: 'auto' | 'required';
          baseURL?: string;
          apiKey?: string;
          fetch?: typeof globalThis.fetch;
        } & GoogleGenerativeAISettings)
      | CustomModelConfig;
  }) {
    const toolsConverted = Object.entries(tools).reduce(
      (memo, [key, val]) => {
        memo[key] = tool(val);
        return memo;
      },
      {} as Record<string, CT>,
    );

    let answerTool = {};
    if (resultTool) {
      answerTool = { answer: tool(resultTool) };
    }

    let modelDef;

    if ('type' in model) {
      modelDef = this.createModelDef({ model });
    } else {
      if (model.model instanceof Function) {
        modelDef = await model.model();
      } else {
        modelDef = model.model;
      }
    }

    return {
      toolsConverted,
      modelDef,
      answerTool,
      toolChoice: model.toolChoice || 'required',
    };
  }

  convertTools(enabledTools?: Partial<Record<TKeys, boolean>>): Record<TKeys, CoreTool> {
    const converted = Object.entries(enabledTools || {}).reduce(
      (memo, value) => {
        const k = value[0] as TKeys;
        const enabled = value[1] as boolean;
        const tool = this.#tools[k];

        if (enabled && tool) {
          memo[k] = {
            description: tool.description,
            parameters: z.object({
              data: tool.schema,
            }),
            execute: tool.executor,
          };
        }
        return memo;
      },
      {} as Record<TKeys, CoreTool>,
    );

    this.#log(LogLevel.DEBUG, `Converted tools for LLM`);
    return converted;
  }

  private isBaseOutputType(outputType: StructuredOutputType) {
    return outputType === 'string' || outputType === 'number' || outputType === 'boolean' || outputType === 'date';
  }

  private baseOutputTypeSchema(outputType: StructuredOutputType) {
    switch (outputType) {
      case 'string':
        return z.string();
      case 'number':
        return z.number();
      case 'boolean':
        return z.boolean();
      case 'date':
        return z.string().datetime();
      default:
        return z.string();
    }
  }

  private createOutputSchema(output: StructuredOutput) {
    const schema = Object.entries(output).reduce(
      (memo, [k, v]) => {
        if (this.isBaseOutputType(v.type)) {
          memo[k] = this.baseOutputTypeSchema(v.type);
        }
        if (v.type === 'object') {
          const objectItem = v.items;
          const objectItemSchema = this.createOutputSchema(objectItem);

          memo[k] = objectItemSchema;
        }
        if (v.type === 'array') {
          const arrayItem = v.items;
          if (this.isBaseOutputType(arrayItem.type)) {
            const itemSchema = this.baseOutputTypeSchema(arrayItem.type);
            memo[k] = z.array(itemSchema);
          }

          if (arrayItem.type === 'object') {
            const objectInArrayItemSchema = this.createOutputSchema(arrayItem.items);
            memo[k] = z.array(objectInArrayItemSchema);
          }
        }
        return memo;
      },
      {} as Record<string, any>,
    );

    return z.object(schema);
  }

  async text({
    model,
    messages,
    onStepFinish,
    maxSteps = 5,
    enabledTools,
    runId,
  }: {
    enabledTools?: Partial<Record<TKeys, boolean>>;
    model: ModelConfig;
    messages: CoreMessage[];
    onStepFinish?: (step: string) => void;
    maxSteps?: number;
  } & Run) {
    this.#log(LogLevel.DEBUG, `Generating text with ${messages.length} messages`, runId);
    let modelToPass;

    if ('name' in model) {
      modelToPass = {
        type: this.getModelType(model),
        name: model.name,
        toolChoice: model.toolChoice,
        apiKey: model.provider !== 'LM_STUDIO' ? model?.apiKey : undefined,
        baseURL: model.provider === 'LM_STUDIO' ? model.baseURL : undefined,
        fetch: model.provider === 'BASETEN' ? model.fetch : undefined,
      };
    } else {
      modelToPass = model;
    }

    const params = await this.getParams({
      tools: this.convertTools(enabledTools || {}),
      model: modelToPass,
    });

    const argsForExecute = {
      model: params.modelDef,
      tools: {
        ...params.toolsConverted,
        ...params.answerTool,
      },
      toolChoice: params.toolChoice,
      maxSteps,
      onStepFinish: async (props: any) => {
        onStepFinish?.(JSON.stringify(props, null, 2));
        if (
          props?.response?.headers?.['x-ratelimit-remaining-tokens'] &&
          parseInt(props?.response?.headers?.['x-ratelimit-remaining-tokens'], 10) < 2000
        ) {
          this.#logger.warn('Rate limit approaching, waiting 10 seconds');
          await delay(10 * 1000);
        }
      },
    };

    return await generateText({
      messages,
      ...argsForExecute,
      experimental_telemetry: this.experimental_telemetry,
    });
  }

  async textObject({
    model,
    messages,
    onStepFinish,
    maxSteps = 5,
    enabledTools,
    structuredOutput,
    runId,
  }: {
    structuredOutput: StructuredOutput | ZodSchema;
    enabledTools?: Partial<Record<TKeys, boolean>>;
    model: ModelConfig;
    messages: CoreMessage[];
    onStepFinish?: (step: string) => void;
    maxSteps?: number;
  } & Run) {
    this.#log(LogLevel.DEBUG, `Generating text with ${messages.length} messages`, runId);
    let modelToPass;

    if ('name' in model) {
      modelToPass = {
        type: this.getModelType(model),
        name: model.name,
        toolChoice: model.toolChoice,
        apiKey: model.provider !== 'LM_STUDIO' ? model?.apiKey : undefined,
        baseURL: model.provider === 'LM_STUDIO' ? model.baseURL : undefined,
        fetch: model.provider === 'BASETEN' ? model.fetch : undefined,
      };
    } else {
      modelToPass = model;
    }

    const params = await this.getParams({
      tools: this.convertTools(enabledTools || {}),
      model: modelToPass,
    });

    const argsForExecute = {
      model: params.modelDef,
      tools: {
        ...params.toolsConverted,
        ...params.answerTool,
      },
      toolChoice: params.toolChoice,
      maxSteps,
      onStepFinish: async (props: any) => {
        onStepFinish?.(JSON.stringify(props, null, 2));
        if (
          props?.response?.headers?.['x-ratelimit-remaining-tokens'] &&
          parseInt(props?.response?.headers?.['x-ratelimit-remaining-tokens'], 10) < 2000
        ) {
          this.#logger.warn('Rate limit approaching, waiting 10 seconds', runId);
          await delay(10 * 1000);
        }
      },
    };

    let schema: ZodSchema;
    let output = 'object';

    if (typeof (structuredOutput as any).parse === 'function') {
      schema = structuredOutput as ZodSchema;
      if (schema instanceof z.ZodArray) {
        output = 'array';
        schema = schema._def.type;
      }
    } else {
      schema = this.createOutputSchema(structuredOutput as StructuredOutput);
    }

    return await generateObject({
      messages,
      ...argsForExecute,
      output: output as any,
      schema,
      experimental_telemetry: this.experimental_telemetry,
    });
  }

  async stream({
    model,
    messages,
    onStepFinish,
    onFinish,
    maxSteps = 5,
    enabledTools,
    runId,
  }: {
    model: ModelConfig;
    enabledTools?: Partial<Record<TKeys, boolean>>;
    messages: CoreMessage[];
    onStepFinish?: (step: string) => void;
    onFinish?: (result: string) => Promise<void> | void;
    maxSteps?: number;
  } & Run) {
    this.#log(LogLevel.DEBUG, `Streaming text with ${messages.length} messages`, runId);
    let modelToPass;
    if ('name' in model) {
      modelToPass = {
        type: this.getModelType(model),
        name: model.name,
        toolChoice: model.toolChoice,
        apiKey: model.provider !== 'LM_STUDIO' ? model?.apiKey : undefined,
        baseURL: model.provider === 'LM_STUDIO' ? model.baseURL : undefined,
        fetch: model.provider === 'BASETEN' ? model.fetch : undefined,
      };
    } else {
      modelToPass = model;
    }

    const params = await this.getParams({
      tools: this.convertTools(enabledTools),
      model: modelToPass,
    });

    const argsForExecute = {
      model: params.modelDef,
      tools: {
        ...params.toolsConverted,
        ...params.answerTool,
      },
      toolChoice: params.toolChoice,
      maxSteps,
      onStepFinish: async (props: any) => {
        onStepFinish?.(JSON.stringify(props, null, 2));
        if (
          props?.response?.headers?.['x-ratelimit-remaining-tokens'] &&
          parseInt(props?.response?.headers?.['x-ratelimit-remaining-tokens'], 10) < 2000
        ) {
          this.#logger.warn('Rate limit approaching, waiting 10 seconds', runId);
          await delay(10 * 1000);
        }
      },
      onFinish: async (props: any) => {
        onFinish?.(JSON.stringify(props, null, 2));
      },
    };

    return await streamText({
      messages,
      ...argsForExecute,
      experimental_telemetry: this.experimental_telemetry,
    });
  }

  async streamObject({
    model,
    messages,
    onStepFinish,
    onFinish,
    maxSteps = 5,
    enabledTools,
    structuredOutput,
    runId,
  }: {
    structuredOutput: StructuredOutput | ZodSchema;
    model: ModelConfig;
    enabledTools: Partial<Record<TKeys, boolean>>;
    messages: CoreMessage[];
    onStepFinish?: (step: string) => void;
    onFinish?: (result: string) => Promise<void> | void;
    maxSteps?: number;
  } & Run) {
    this.#log(LogLevel.DEBUG, `Streaming text with ${messages.length} messages`, runId);
    let modelToPass;
    if ('name' in model) {
      modelToPass = {
        type: this.getModelType(model),
        name: model.name,
        toolChoice: model.toolChoice,
        apiKey: model.provider !== 'LM_STUDIO' ? model?.apiKey : undefined,
        baseURL: model.provider === 'LM_STUDIO' ? model.baseURL : undefined,
        fetch: model.provider === 'BASETEN' ? model.fetch : undefined,
      };
    } else {
      modelToPass = model;
    }

    const params = await this.getParams({
      tools: this.convertTools(enabledTools),
      model: modelToPass,
    });

    const argsForExecute = {
      model: params.modelDef,
      tools: {
        ...params.toolsConverted,
        ...params.answerTool,
      },
      toolChoice: params.toolChoice,
      maxSteps,
      onStepFinish: async (props: any) => {
        onStepFinish?.(JSON.stringify(props, null, 2));
        if (
          props?.response?.headers?.['x-ratelimit-remaining-tokens'] &&
          parseInt(props?.response?.headers?.['x-ratelimit-remaining-tokens'], 10) < 2000
        ) {
          this.#logger.warn('Rate limit approaching, waiting 10 seconds', runId);
          await delay(10 * 1000);
        }
      },
      onFinish: async (props: any) => {
        onFinish?.(JSON.stringify(props, null, 2));
      },
    };

    let schema: ZodSchema;
    let output = 'object';

    if (typeof (structuredOutput as any).parse === 'function') {
      schema = structuredOutput as ZodSchema;
      if (schema instanceof z.ZodArray) {
        output = 'array';
        schema = schema._def.type;
      }
    } else {
      schema = this.createOutputSchema(structuredOutput as StructuredOutput);
    }

    return await streamObject({
      messages,
      ...argsForExecute,
      output: output as any,
      schema,
      experimental_telemetry: this.experimental_telemetry,
    });
  }
}<|MERGE_RESOLUTION|>--- conflicted
+++ resolved
@@ -23,21 +23,10 @@
 import { z, ZodSchema } from 'zod';
 
 import { Integration } from '../integration';
-<<<<<<< HEAD
-import {
-  createLogger,
-  Logger,
-  BaseLogMessage,
-  LogLevel,
-  RegisteredLogger,
-} from '../logger';
+import { createLogger, Logger, BaseLogMessage, LogLevel, RegisteredLogger } from '../logger';
 import { Run } from '../run/types';
 import { Telemetry } from '../telemetry';
 import { InstrumentClass } from '../telemetry/telemetry.decorators';
-=======
-import { createLogger, Logger, BaseLogMessage, LogLevel, RegisteredLogger } from '../logger';
-import { Run } from '../run/types';
->>>>>>> 3b714b55
 import { AllTools, CoreTool, ToolApi } from '../tools/types';
 import { delay } from '../utils';
 
@@ -113,10 +102,7 @@
    */
   __setTelemetry(telemetry: Telemetry) {
     this.#telemetry = telemetry;
-    this.#log(
-      LogLevel.DEBUG,
-      `Telemetry updated for LLM ${this.#telemetry.tracer}`
-    );
+    this.#log(LogLevel.DEBUG, `Telemetry updated for LLM ${this.#telemetry.tracer}`);
   }
 
   /* 
@@ -204,14 +190,7 @@
         structuredOutputs: true,
       });
     } else if (model.type === 'anthropic') {
-<<<<<<< HEAD
-      this.#log(
-        LogLevel.INFO,
-        `Initializing Anthropic model ${model.name || 'claude-3-5-sonnet-20240620'}`
-      );
-=======
       this.#log(LogLevel.INFO, `Initializing Anthropic model ${model.name || 'claude-3-5-sonnet-20240620'}`);
->>>>>>> 3b714b55
       const anthropic = createAnthropic({
         apiKey: model?.apiKey || process.env.ANTHROPIC_API_KEY,
       });
@@ -232,14 +211,7 @@
         modelName: model.name,
       });
     } else if (model.type === 'perplexity') {
-<<<<<<< HEAD
-      this.#log(
-        LogLevel.INFO,
-        `Initializing Perplexity model ${model.name || 'llama-3.1-sonar-large-128k-chat'}`
-      );
-=======
       this.#log(LogLevel.INFO, `Initializing Perplexity model ${model.name || 'llama-3.1-sonar-large-128k-chat'}`);
->>>>>>> 3b714b55
       modelDef = this.createOpenAICompatibleModel({
         baseURL: 'https://api.perplexity.ai/',
         apiKey: model?.apiKey || process.env.PERPLEXITY_API_KEY || '',
@@ -247,14 +219,7 @@
         modelName: model.name,
       });
     } else if (model.type === 'fireworks') {
-<<<<<<< HEAD
-      this.#log(
-        LogLevel.INFO,
-        `Initializing Fireworks model ${model.name || 'llama-v3p1-70b-instruct'}`
-      );
-=======
       this.#log(LogLevel.INFO, `Initializing Fireworks model ${model.name || 'llama-v3p1-70b-instruct'}`);
->>>>>>> 3b714b55
       modelDef = this.createOpenAICompatibleModel({
         baseURL: 'https://api.fireworks.ai/inference/v1',
         apiKey: model?.apiKey || process.env.FIREWORKS_API_KEY || '',
@@ -337,14 +302,7 @@
       });
       modelDef = amazon(model.name || 'amazon-titan-tg1-large');
     } else if (model.type === 'anthropic-vertex') {
-<<<<<<< HEAD
-      this.#log(
-        LogLevel.INFO,
-        `Initializing Anthropic Vertex model ${model.name || 'claude-3-5-sonnet@20240620'}`
-      );
-=======
       this.#log(LogLevel.INFO, `Initializing Anthropic Vertex model ${model.name || 'claude-3-5-sonnet@20240620'}`);
->>>>>>> 3b714b55
       const anthropicVertex = createAnthropicVertex({
         region: process.env.GOOGLE_VERTEX_REGION,
         projectId: process.env.GOOGLE_VERTEX_PROJECT_ID,
